--- conflicted
+++ resolved
@@ -1170,7 +1170,6 @@
         )
     }
 
-<<<<<<< HEAD
     // Called when the execution of the user transaction fails, in order to discard the
     // transaction, or clean up the failed state.
     fn on_user_transaction_execution_failure(
@@ -1209,7 +1208,9 @@
                 log_context,
                 &storage_gas_params.change_set_configs,
             )
-=======
+        }
+    }
+
     fn process_system_transaction(
         &self,
         _resolver: &impl AptosMoveResolver,
@@ -1221,7 +1222,6 @@
                 VMStatus::Executed,
                 VMOutput::empty_with_status(TransactionStatus::Keep(ExecutionStatus::Success)),
             ),
->>>>>>> 424d6d14
         }
     }
 
